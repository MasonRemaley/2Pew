--- conflicted
+++ resolved
@@ -1745,30 +1745,17 @@
     ) EntityHandle {
         return entities.create(.{
             .ship = .{
-<<<<<<< HEAD
-                .class = .kevin,
-                .still = self.kevin_animations.still,
-                .accel = self.kevin_animations.accel,
-                .turn_speed = math.pi * 1.1,
-                .thrust = 300,
-                .player = player_index,
-                .omnithrusters = true,
-            },
-            .health = .{
-                .hp = 300,
-                .max_hp = 300,
-=======
                 .class = .wendy,
                 .still = self.wendy_animations.still,
                 .accel = self.wendy_animations.accel,
                 .turn_speed = math.pi * 1.0,
                 .thrust = 200,
                 .player = player_index,
+                .omnithrusters = true,
             },
             .health = .{
                 .hp = 400,
                 .max_hp = 400,
->>>>>>> 37008fdf
             },
             .rb = .{
                 .pos = pos,
@@ -1783,39 +1770,12 @@
                 .layer = .vehicle,
             },
             .animation = .{
-<<<<<<< HEAD
-                .index = self.kevin_animations.still,
-                .time_passed = 0,
-            },
-            .turrets = .{
-                .{
-                    .radius = 32,
-                    .angle = math.pi * 0.1,
-                    .cooldown = 0,
-                    .cooldown_amount = 0.2,
-                    .projectile_speed = 500,
-                    .projectile_lifetime = 1.0,
-                    .projectile_damage = 18,
-                    .projectile_radius = 18,
-                },
-                .{
-                    .radius = 32,
-                    .angle = math.pi * -0.1,
-                    .cooldown = 0,
-                    .cooldown_amount = 0.2,
-                    .projectile_speed = 500,
-                    .projectile_lifetime = 1.0,
-                    .projectile_damage = 18,
-                    .projectile_radius = 18,
-                },
-=======
                 .index = self.wendy_animations.still,
                 .time_passed = 0,
             },
             .turrets = .{
                 Turret.none,
                 Turret.none,
->>>>>>> 37008fdf
             },
             .input = input,
         });
@@ -2041,11 +2001,7 @@
             .militia => game.militia_animations.still,
             .triangle => game.triangle_animations.still,
             .kevin => game.kevin_animations.still,
-<<<<<<< HEAD
-            .wendy => game.kevin_animations.still,
-=======
             .wendy => game.wendy_animations.still,
->>>>>>> 37008fdf
         };
         const animation = game.assets.animations.items[@enumToInt(animation_index)];
         const sprite_index = game.assets.frames.items[animation.start];
