--- conflicted
+++ resolved
@@ -223,7 +223,6 @@
         }
     }
 
-<<<<<<< HEAD
     {
         var it = entities.iterator(.{.ship});
         while (it.next()) |entity| {
@@ -248,15 +247,6 @@
                     // this player would lose the game, but instead let's just
                     // give them another ship
                     player.ship_progression_index = 0;
-=======
-                // gravity if the ship is outside the ring
-                if (ship.pos.distanceSqrd(display_center) > display_radius * display_radius) {
-                    const gravity = 400;
-                    const gravity_v = display_center.minus(ship.pos).normalized().scaled(gravity * dt);
-                    ship.vel.add(gravity_v);
-                    // punishment for leaving the circle
-                    ship.hp -= dt * 4;
->>>>>>> 13437351
                 }
                 const new_angle = math.pi * 2 * std.crypto.random.float(f32);
                 const new_pos = display_center.plus(V.unit(new_angle).scaled(500));
@@ -335,7 +325,7 @@
                 const gravity_v = display_center.minus(ship.pos).normalized().scaled(gravity * dt);
                 ship.vel.add(gravity_v);
                 // punishment for leaving the circle
-                ship.hp -= dt * 0.1;
+                ship.hp -= dt * 4;
             }
 
             const rotate_input = // convert to 1.0 or -1.0
